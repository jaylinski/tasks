{
	"name": "tasks",
	"description": "Nextcloud - Tasks",
	"version": "0.11.1",
	"author": {
		"name": "Raimund Schlüßler",
		"email": "raimund.schluessler@mailbox.org"
	},
	"license": "AGPLv3",
	"private": true,
	"homepage": "https://github.com/nextcloud/tasks",
	"scripts": {
		"build": "NODE_ENV=production webpack --progress --hide-modules --config webpack.prod.js",
		"dev": "NODE_ENV=development webpack --config webpack.dev.js",
		"watch": "NODE_ENV=development webpack --progress --watch --config webpack.dev.js",
		"lint": "eslint --ext .js,.vue src tests",
		"lint:fix": "eslint --ext .js,.vue src tests --fix",
		"test": "jest --verbose",
		"svg_sprite": "svg-sprite --config svg-sprite-color.json img/src/color/*.svg && svg-sprite --config svg-sprite-bw.json img/src/bw/*.svg"
	},
	"repository": {
		"type": "git",
		"url": "git@github.com:nextcloud/tasks.git"
	},
	"bugs": "https://github.com/nextcloud/tasks/issues",
	"contributors": [],
	"dependencies": {
		"@vue/test-utils": "^1.0.0-beta.29",
		"axios": "^0.19.0",
		"cdav-library": "github:nextcloud/cdav-library#ee651f4f6c7c53140510ca165deac8e0d9373106",
		"ical.js": "~1.3.0",
		"jstimezonedetect": "",
		"linkify-it": "~2.2.0",
		"linkifyjs": "~2.1.8",
		"markdown-it": "~9.1.0",
		"markdown-it-emoji": "~1.4.0",
		"markdown-it-link-attributes": "~2.1.0",
		"markdown-it-task-lists": "~2.1.1",
		"moment": "^2.24.0",
		"nextcloud-vue": "^0.12.3",
		"p-limit": "^2.2.1",
		"p-queue": "^6.1.1",
		"uuid": "^3.3.3",
		"v-tooltip": "2.0.2",
		"vue": "^2.6.10",
		"vue-click-outside": "^1.0.7",
		"vue-clipboard2": "^0.3.1",
		"vue-router": "3.1.3",
		"vuedraggable": "^2.23.0",
		"vuex": "^3.1.1",
		"vuex-router-sync": "^5.0.0"
	},
	"devDependencies": {
		"@babel/core": "^7.5.5",
		"@babel/plugin-proposal-object-rest-spread": "^7.5.5",
		"@babel/plugin-syntax-dynamic-import": "^7.2.0",
		"@babel/preset-env": "^7.5.5",
		"babel-core": "^7.0.0-bridge.0",
		"babel-eslint": "^10.0.3",
		"babel-jest": "^24.9.0",
		"babel-loader": "^8.0.6",
		"browserslist-config-nextcloud": "0.0.1",
		"css-loader": "^3.2.0",
		"eslint": "^6.3.0",
		"eslint-config-standard": "^14.1.0",
		"eslint-friendly-formatter": "^4.0.1",
		"eslint-loader": "^3.0.0",
		"eslint-plugin-import": "^2.18.2",
		"eslint-plugin-node": "^10.0.0",
		"eslint-plugin-promise": "^4.2.1",
		"eslint-plugin-standard": "^4.0.1",
		"eslint-plugin-vue": "^5.2.3",
		"file-loader": "^4.2.0",
		"jest": "^24.9.0",
		"jest-serializer-vue": "^2.0.2",
		"jsdom": "^15.1.1",
		"jsdom-global": "^3.0.2",
		"node-sass": "^4.12.0",
		"prettier-eslint": "^9.0.0",
		"raw-loader": "^3.1.0",
		"sass-loader": "^8.0.0",
		"stylelint": "^10.1.0",
		"stylelint-config-recommended-scss": "^3.3.0",
		"stylelint-scss": "^3.10.0",
		"stylelint-webpack-plugin": "^0.10.5",
		"svg-sprite": "^1.5.0",
<<<<<<< HEAD
		"terser-webpack-plugin": "^1.4.1",
=======
		"terser-webpack-plugin": "^2.0.0",
		"vue-click-outside": "^1.0.7",
>>>>>>> ecc6dec4
		"vue-jest": "^3.0.4",
		"vue-loader": "^15.7.1",
		"vue-template-compiler": "^2.6.10",
		"webpack": "^4.39.3",
		"webpack-cli": "^3.3.8",
		"webpack-merge": "^4.2.2"
	},
	"engines": {
		"node": ">=10.0.0"
	},
	"jest": {
		"moduleFileExtensions": [
			"js",
			"vue"
		],
		"moduleNameMapper": {
			"^@/(.*)$": "<rootDir>/src/$1"
		},
		"transform": {
			"^.+\\.js$": "<rootDir>/node_modules/babel-jest",
			".*\\.(vue)$": "<rootDir>/node_modules/vue-jest"
		},
		"snapshotSerializers": [
			"<rootDir>/node_modules/jest-serializer-vue"
		],
		"coverageDirectory": "./coverage/",
		"collectCoverage": true,
		"collectCoverageFrom": [
			"<rootDir>/src/**/*.{js,vue}",
			"!**/node_modules/**"
		],
		"coverageReporters": [
			"json",
			"text",
			"html",
			"lcov",
			"clover"
		]
	},
	"browserslist": [
		"extends browserslist-config-nextcloud"
	]
}<|MERGE_RESOLUTION|>--- conflicted
+++ resolved
@@ -84,12 +84,7 @@
 		"stylelint-scss": "^3.10.0",
 		"stylelint-webpack-plugin": "^0.10.5",
 		"svg-sprite": "^1.5.0",
-<<<<<<< HEAD
-		"terser-webpack-plugin": "^1.4.1",
-=======
 		"terser-webpack-plugin": "^2.0.0",
-		"vue-click-outside": "^1.0.7",
->>>>>>> ecc6dec4
 		"vue-jest": "^3.0.4",
 		"vue-loader": "^15.7.1",
 		"vue-template-compiler": "^2.6.10",
